--- conflicted
+++ resolved
@@ -374,58 +374,12 @@
   }
 });
 
-<<<<<<< HEAD
-Deno.test("Worker - VERBOSEモードで翻訳結果がログに出力される", async () => {
-  const tempDir = await Deno.makeTempDir();
-  const mockServer = new MockTranslationServer(8768);
-  await mockServer.start();
-
-  try {
-    const workspaceManager = new WorkspaceManager(tempDir);
-    await workspaceManager.initialize();
-
-    const mockExecutor = new MockClaudeCommandExecutor([
-      JSON.stringify({
-        type: "system",
-        subtype: "init",
-        session_id: "test-session",
-        tools: [],
-      }),
-      JSON.stringify({
-        type: "assistant",
-        message: {
-          id: "msg_004",
-          type: "message",
-          role: "assistant",
-          model: "claude-3-opus",
-          content: [{ type: "text", text: "Error handling has been added." }],
-          stop_reason: "end_turn",
-        },
-        session_id: "test-session",
-      }),
-      JSON.stringify({
-        type: "result",
-        result: "Error handling has been added.",
-        subtype: "success",
-        is_error: false,
-        session_id: "test-session",
-      }),
-    ]);
-
-    // consoleログをキャプチャ
-    const originalLog = console.log;
-    const logs: string[] = [];
-    console.log = (...args: unknown[]) => {
-      logs.push(...args.map((arg) => String(arg)));
-    };
-=======
 Deno.test.ignore(
   "Worker - VERBOSEモードで翻訳結果がログに出力される",
   async () => {
     const tempDir = await Deno.makeTempDir();
     const mockServer = new MockTranslationServer(8768);
     await mockServer.start();
->>>>>>> eefcc910
 
     try {
       const workspaceManager = new WorkspaceManager(tempDir);
@@ -505,28 +459,6 @@
       } finally {
         console.log = originalLog;
       }
-<<<<<<< HEAD
-
-      const result = await worker.processMessage(
-        "エラーハンドリングを追加してください",
-      );
-
-      // 結果が正常に返されることを確認
-      assertEquals(result.isOk(), true);
-      if (result.isOk()) {
-        assertEquals(result.value, "Error handling has been added.");
-      }
-
-      // 翻訳結果がログに記録されているか確認
-      const hasTranslationLog = logs.some((log) =>
-        log.includes("翻訳結果:") ||
-        log.includes("元のメッセージ:") ||
-        log.includes("翻訳後:")
-      );
-
-      assertEquals(hasTranslationLog, true);
-=======
->>>>>>> eefcc910
     } finally {
       await mockServer.stop();
       await Deno.remove(tempDir, { recursive: true });
